package main

import (
	"os"

<<<<<<< HEAD
	"github.com/dgraph-io/badger"
	log "github.com/Sirupsen/logrus"
=======
	"log"

	"github.com/dgraph-io/badger"
>>>>>>> b2d795da
)

type Badger struct {
	store *badger.KV
}

/* Constructor */
func NewBadger(metaDir, dataDir string) (*Badger, error) {
	log.Println("Initializing db directories")

	if err := os.MkdirAll(metaDir, 0774); err != nil {
		log.Printf("\t\tMeta dir: %v [ERROR]", metaDir)
		return nil, err
	}

	log.Printf("\t\tMeta dir: %v [SUCCESS]", metaDir)

	if err := os.MkdirAll(dataDir, 0774); err != nil {
		log.Printf("\t\tData dir: %v [ERROR]", dataDir)
		return nil, err
	}

	log.Printf("\t\tData dir: %v [SUCCESS]", dataDir)

	opts := badger.DefaultOptions
	opts.Dir = metaDir
	opts.ValueDir = dataDir

	kv, err := badger.NewKV(&opts)

	if err == nil {
		log.Println("Loading db [SUCCESS]")
	} else {
		log.Println("Loading db [ERROR]")
	}

	return &Badger{
		store: kv,
	}, err
}

/* Close connection */
func (b *Badger) Close() error {
	return b.store.Close()
}

/* Get */
func (b *Badger) Get(key string) ([]byte, error) {
	var item badger.KVItem
	err := b.store.Get([]byte(key), &item)
	return item.Value(), err
}

/* Get File */
func (b *Badger) GetFile(key string) (*File, error) {
	bytes, err := b.Get(key)

	if err != nil {
		return nil, err
	}

	if bytes == nil {
		return nil, nil
	}

	file := &File{}
	err = file.FromBytes(bytes)
	if err != nil {
		return nil, err
	}
	return file, nil
}

/* Set */
func (b *Badger) Set(key string, val []byte) error {
	return b.store.Set([]byte(key), val)
}

/* Delete */
func (b *Badger) Delete(key string) error {
	return b.store.Delete([]byte(key))
}

/* Exists */
func (b *Badger) Exists(key string) (bool, error) {
	var item badger.KVItem
	err := b.store.Get([]byte(key), &item)
	if err != nil {
		return false, err
	}

	k := item.Value()
	if k == nil {
		return false, nil
	}
	return true, nil
}<|MERGE_RESOLUTION|>--- conflicted
+++ resolved
@@ -3,14 +3,8 @@
 import (
 	"os"
 
-<<<<<<< HEAD
+	log "github.com/Sirupsen/logrus"
 	"github.com/dgraph-io/badger"
-	log "github.com/Sirupsen/logrus"
-=======
-	"log"
-
-	"github.com/dgraph-io/badger"
->>>>>>> b2d795da
 )
 
 type Badger struct {

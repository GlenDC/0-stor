package main

import (
	"encoding/json"
	"net/http"
	"strconv"
	"github.com/dgraph-io/badger"
	"strings"
<<<<<<< HEAD
=======

	log "github.com/Sirupsen/logrus"

	"github.com/dgraph-io/badger"
>>>>>>> b2d795da
)

// Listnamespaces is the handler for GET /namespaces
// List all namespaces
func (api NamespacesAPI) Listnamespaces(w http.ResponseWriter, r *http.Request) {
	var respBody []Namespace


	// Pagination
	pageParam := r.FormValue("page")
	perPageParam := r.FormValue("perPage")

	if pageParam == "" {
		pageParam = "1"
	}

	if perPageParam == "" {
		perPageParam = strconv.Itoa(api.config.Pagination.PageSize)
	}

	page, err := strconv.Atoi(pageParam)

	if err != nil {
		http.Error(w, "Bad request", http.StatusBadRequest)
		return
	}

	perPage, err := strconv.Atoi(perPageParam)

	if err != nil {
		http.Error(w, "Bad request", http.StatusBadRequest)
		return
	}

	opt := badger.DefaultIteratorOptions
	opt.PrefetchSize = api.config.Iterator.PreFetchSize

	it := api.db.store.NewIterator(opt)
	defer it.Close()

	startingIndex := (page-1)*perPage + 1
	counter := 0 // Number of namespaces encountered
	resultsCount := perPage

	prefix := []byte(api.config.Namespace.prefix)

	for it.Seek(prefix); it.ValidForPrefix(prefix); it.Next() {
		item := it.Item()

		// Found a namespace
		counter++

		// Skip this namespace if its index < intended startingIndex
		if counter < startingIndex {
			continue
		}

		value := item.Value()
		var namespace NamespaceCreate
		namespace.FromBytes(value)
		namespace.Label = strings.Replace(namespace.Label, api.config.Namespace.prefix, "", 1)
		respBody = append(respBody, Namespace{
			NamespaceCreate: namespace,
		})

		if len(respBody) == resultsCount {
			break
		}
	}

	// return empty list if no results
	if len(respBody) == 0 {
		respBody = []Namespace{}
	}

	w.Header().Set("Content-Type", "application/json")
	w.WriteHeader(http.StatusOK)
	json.NewEncoder(w).Encode(&respBody)
}<|MERGE_RESOLUTION|>--- conflicted
+++ resolved
@@ -6,13 +6,7 @@
 	"strconv"
 	"github.com/dgraph-io/badger"
 	"strings"
-<<<<<<< HEAD
-=======
-
 	log "github.com/Sirupsen/logrus"
-
-	"github.com/dgraph-io/badger"
->>>>>>> b2d795da
 )
 
 // Listnamespaces is the handler for GET /namespaces

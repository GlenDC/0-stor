package rest

import (
	"encoding/json"
	"fmt"
	"net/http"
	"strconv"

	log "github.com/Sirupsen/logrus"
	"github.com/gorilla/mux"
	"github.com/zero-os/0-stor/store/db"
	"github.com/zero-os/0-stor/store/rest/models"
)

// Createobject is the handler for POST /namespaces/{nsid}/objects
// Set an object into the namespace
func (api NamespacesAPI) Createobject(w http.ResponseWriter, r *http.Request) {
	var reqBody models.Object

	nsid := mux.Vars(r)["nsid"]

	ns := models.NamespaceCreate{
		Label: nsid,
	}

	exists, err := api.db.Exists(ns.Key())

	if err != nil {
		log.Errorln(err.Error())
		http.Error(w, "Internal Server Error", http.StatusInternalServerError)
		return
	}

	if !exists {
		http.Error(w, "Namespace doesn't exist", http.StatusNotFound)
		return
	}

	// decode request
	defer r.Body.Close()
	if err := json.NewDecoder(r.Body).Decode(&reqBody); err != nil {
		log.Errorln(err.Error())
		http.Error(w, "Bad request", http.StatusBadRequest)
		return
	}

	if err := reqBody.Validate(); err != nil {
		log.Errorln(err.Error())
		http.Error(w, "Bad request", http.StatusBadRequest)
		return
	}

	contentSize := len([]byte(reqBody.Data))

	if contentSize <= 32{
		log.Errorf("Trying to create object with data size %d", contentSize)
		http.Error(w, "Bad request", http.StatusBadRequest)
		return
	}

	// Make sure file contents are valid
	file, err := reqBody.ToFile(nsid)

	if err != nil {
		log.Errorln(err.Error())
		http.Error(w, "Bad request", http.StatusBadRequest)
		return
	}



	oldFile := models.File{
		Id:        reqBody.Id,
		Namespace: nsid,
	}

	b, err := api.db.Get(oldFile.Key())

	if err != nil {
		if err != db.ErrNotFound {
			log.Errorln(err.Error())
			http.Error(w, "Internal Server Error", http.StatusInternalServerError)
			return
		} else {
			// New file created as oldFile not exists
			res := r.Context().Value("reservation")
			if res != nil{
				reservation := res.(*models.Reservation)
				if reservation.SizeRemaining() < file.Size() {
					http.Error(w, "File SizeAvailable exceeds the remaining free space in namespace", http.StatusForbidden)
					return
				}
				// TODO: Update reservation asynchronously
				reservation.SizeUsed += file.Size()

				b, err = reservation.Encode()

				if err != nil {
					log.Errorln(err.Error())
					http.Error(w, "Internal Server Error", http.StatusInternalServerError)
					return
				}

				if err := api.db.Set(reservation.Key(), b); err != nil {
					log.Errorln(err.Error())
					http.Error(w, "Internal Server Error", http.StatusInternalServerError)
					return
				}
			}

			b, err = file.Encode()
			if err != nil {
				log.Errorln(err.Error())
				http.Error(w, "Internal Server Error", http.StatusInternalServerError)
				return
			}

			if err = api.db.Set(file.Key(), b); err != nil {
				log.Errorln(err.Error())
				http.Error(w, "Internal Server Error", http.StatusInternalServerError)
				return
			}
		}
	} else {
		err = oldFile.Decode(b)
		if err != nil {
			log.Errorln(err.Error())
			http.Error(w, "Internal Server Error", http.StatusInternalServerError)
			return
		}
		// Check files are identical, otherwise throw conflict
		if oldFile.CRC != file.CRC{
			http.Error(w, "File already exists with different content", http.StatusConflict)
			return
		}
		// Only update reference -- we don't update content here
		if oldFile.Reference < 255 {
			oldFile.Reference = oldFile.Reference + 1
			log.Debugln(file.Reference)
			b, err = oldFile.Encode()
			if err != nil {
				log.Errorln(err.Error())
				http.Error(w, "Internal Server Error", http.StatusInternalServerError)
				return
			}

			if err = api.db.Set(oldFile.Key(), b); err != nil {
				log.Errorln(err.Error())
				http.Error(w, "Internal Server Error", http.StatusInternalServerError)
				return
			}
		}

	}

	w.Header().Set("Content-Type", "application/json")
	w.WriteHeader(http.StatusCreated)
	json.NewEncoder(w).Encode(&reqBody)
}

// DeleteObject is the handler for DELETE /namespaces/{nsid}/objects/{id}
// Delete object from the KV
func (api NamespacesAPI) DeleteObject(w http.ResponseWriter, r *http.Request) {
	nsid := mux.Vars(r)["nsid"]

	ns := models.NamespaceCreate{
		Label: nsid,
	}

	exists, err := api.db.Exists(ns.Key())

	if err != nil {
		log.Errorln(err.Error())
		http.Error(w, "Internal Server Error", http.StatusInternalServerError)
		return
	}

	if !exists {
		http.Error(w, "Namespace doesn't exist", http.StatusNotFound)
		return
	}

	id := mux.Vars(r)["id"]

	f := models.File{
		Namespace: nsid,
		Id:        id,
	}

	v, err := api.db.Get(f.Key())

	if err != nil {
		if err == db.ErrNotFound{
			http.Error(w, "Namespace or object doesn't exist", http.StatusNotFound)
			return
		}
		log.Errorln(err.Error())
		http.Error(w, "Internal Server Error", http.StatusInternalServerError)
		return
	}


	f = models.File{}
	if err := f.Decode(v); err != nil {
		log.Errorln(err.Error())
		http.Error(w, "Internal Server Error", http.StatusInternalServerError)
		return
	}

	if f.Reference == 1{
		err = api.db.Delete(f.Key())
<<<<<<< HEAD

		if err != nil {
			log.Errorln(err.Error())
			http.Error(w, "Internal Server Error", http.StatusInternalServerError)
			return
		}
		res := r.Context().Value("reservation")
		if res != nil{
			reservation := res.(*models.Reservation)
			reservation.SizeUsed -= f.Size()

			b, err := reservation.Encode()

			if err != nil {
				log.Errorln(err.Error())
				http.Error(w, "Internal Server Error", http.StatusInternalServerError)
				return
			}
			if err := api.db.Set(reservation.Key(), b); err != nil {
				log.Errorln(err.Error())
				http.Error(w, "Internal Server Error", http.StatusInternalServerError)
				return
			}
		}

=======

		if err != nil {
			log.Errorln(err.Error())
			http.Error(w, "Internal Server Error", http.StatusInternalServerError)
			return
		}
		res := r.Context().Value("reservation")
		if res != nil{
			reservation := res.(*models.Reservation)
			reservation.SizeUsed -= f.Size()

			b, err := reservation.Encode()

			if err != nil {
				log.Errorln(err.Error())
				http.Error(w, "Internal Server Error", http.StatusInternalServerError)
				return
			}
			if err := api.db.Set(reservation.Key(), b); err != nil {
				log.Errorln(err.Error())
				http.Error(w, "Internal Server Error", http.StatusInternalServerError)
				return
			}
		}

>>>>>>> 1c7442d9
	}else{
		f.Reference -= 1
		b, err := f.Encode()
		if err != nil{
			log.Errorln(err.Error())
			http.Error(w, "Internal Server Error", http.StatusInternalServerError)
			return
		}
		err = api.db.Set(f.Key(), b)
		if err != nil{
			log.Errorln(err.Error())
			http.Error(w, "Internal Server Error", http.StatusInternalServerError)
			return
		}
	}

	// 204 has no bddy
	http.Error(w, "", http.StatusNoContent)
}

// GetObject is the handler for GET /namespaces/{nsid}/objects/{id}
// Retrieve object from the KV
func (api NamespacesAPI) GetObject(w http.ResponseWriter, r *http.Request) {

	nsid := mux.Vars(r)["nsid"]

	ns := models.NamespaceCreate{
		Label: nsid,
	}

	exists, err := api.db.Exists(ns.Key())

	if err != nil {
		log.Errorln(err.Error())
		http.Error(w, "Internal Server Error", http.StatusInternalServerError)
		return
	}

	if !exists {
		http.Error(w, "Namespace doesn't exist", http.StatusNotFound)
		return
	}

	id := mux.Vars(r)["id"]

	f := models.File{
		Namespace: nsid,
		Id:        id,
	}

	v, err := api.db.Get(f.Key())

	if err != nil {
		if err == db.ErrNotFound {
			http.Error(w, "object doesn't exist", http.StatusNotFound)
			return
		}
		log.Errorln(err.Error())
		http.Error(w, "Internal Server Error", http.StatusInternalServerError)
		return
	}

	err = f.Decode(v)
	// Database Error
	if err != nil {
		log.Errorln(err.Error())
		http.Error(w, "Internal Server Error", http.StatusInternalServerError)
		return
	}

	result, err := f.ToObject()
	if err != nil{
		log.Errorln(err.Error())
		http.Error(w, "Internal Server Error", http.StatusInternalServerError)
		return

	}

	w.Header().Set("Content-Type", "application/json")
	w.WriteHeader(http.StatusOK)
	json.NewEncoder(w).Encode(result)
}

// HeadObject is the handler for HEAD /namespaces/{nsid}/objects/{id}
// Tests object exists in the KV
func (api NamespacesAPI) HeadObject(w http.ResponseWriter, r *http.Request) {
	nsid := mux.Vars(r)["nsid"]

	ns := models.NamespaceCreate{
		Label: nsid,
	}

	exists, err := api.db.Exists(ns.Key())

	if err != nil {
		log.Errorln(err.Error())
		http.Error(w, "Internal Server Error", http.StatusInternalServerError)
		return
	}

	if !exists {
		http.Error(w, "Namespace doesn't exist", http.StatusNotFound)
		return
	}

	id := mux.Vars(r)["id"]

	f := models.File{
		Namespace: nsid,
		Id:        id,
	}

	exists, err = api.db.Exists(f.Key())

	if err != nil {
		http.Error(w, "", http.StatusInternalServerError)
		return
	}

	w.Header().Set("Content-Type", "application/json")

	if exists {
		w.WriteHeader(http.StatusOK)
		return
	}

	w.WriteHeader(http.StatusNotFound)
}

// Listobjects is the handler for GET /namespaces/{nsid}/objects
// List keys of the namespaces
func (api NamespacesAPI) Listobjects(w http.ResponseWriter, r *http.Request) {
	var respBody []models.Object

	// Pagination
	pageParam := r.FormValue("page")
	per_pageParam := r.FormValue("per_page")

	if pageParam == "" {
		pageParam = "1"
	}

	if per_pageParam == "" {
		per_pageParam = "20"
	}

	page, err := strconv.Atoi(pageParam)

	if err != nil {
		http.Error(w, "Bad request", http.StatusBadRequest)
		return
	}

	per_page, err := strconv.Atoi(per_pageParam)

	if err != nil {
		http.Error(w, "Bad request", http.StatusBadRequest)
		return
	}

	nsid := mux.Vars(r)["nsid"]

	ns := models.NamespaceCreate{
		Label: nsid,
	}

	exists, err := api.db.Exists(ns.Key())

	if err != nil {
		log.Errorln(err.Error())
		http.Error(w, "Internal Server Error", http.StatusInternalServerError)
		return
	}

	if !exists {
		http.Error(w, "Namespace doesn't exist", http.StatusNotFound)
		return
	}

	startingIndex := (page-1)*per_page + 1
	resultsCount := per_page

	prefixStr := fmt.Sprintf("%s:", nsid)

	objects, err := api.db.Filter(prefixStr, startingIndex, resultsCount)

	if err != nil {
		log.Errorln(err.Error())
		http.Error(w, "Internal Server Error", http.StatusInternalServerError)
		return
	}

	respBody = make([]models.Object, 0, len(objects))

	for _, record := range objects {
		f := new(models.File)
		if err := f.Decode(record); err != nil {
			log.Errorln("Error decoding namespace :%v", err)
			http.Error(w, "Error decoding namespace", http.StatusInternalServerError)
			return
		}

		o := models.Object{
			Id:   f.Id,
			Tags: f.Tags,
			Data: string(f.Payload),
		}

		respBody = append(respBody, o)
	}

	// return empty list if no results
	if len(respBody) == 0 {
		respBody = []models.Object{}
	}

	w.Header().Set("Content-Type", "application/json")
	w.WriteHeader(http.StatusOK)
	json.NewEncoder(w).Encode(&respBody)
}<|MERGE_RESOLUTION|>--- conflicted
+++ resolved
@@ -209,7 +209,6 @@
 
 	if f.Reference == 1{
 		err = api.db.Delete(f.Key())
-<<<<<<< HEAD
 
 		if err != nil {
 			log.Errorln(err.Error())
@@ -235,33 +234,6 @@
 			}
 		}
 
-=======
-
-		if err != nil {
-			log.Errorln(err.Error())
-			http.Error(w, "Internal Server Error", http.StatusInternalServerError)
-			return
-		}
-		res := r.Context().Value("reservation")
-		if res != nil{
-			reservation := res.(*models.Reservation)
-			reservation.SizeUsed -= f.Size()
-
-			b, err := reservation.Encode()
-
-			if err != nil {
-				log.Errorln(err.Error())
-				http.Error(w, "Internal Server Error", http.StatusInternalServerError)
-				return
-			}
-			if err := api.db.Set(reservation.Key(), b); err != nil {
-				log.Errorln(err.Error())
-				http.Error(w, "Internal Server Error", http.StatusInternalServerError)
-				return
-			}
-		}
-
->>>>>>> 1c7442d9
 	}else{
 		f.Reference -= 1
 		b, err := f.Encode()

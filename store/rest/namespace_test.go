--- conflicted
+++ resolved
@@ -102,15 +102,9 @@
 		f := models.File{}
 		f.Namespace = "mynamespace"
 		f.Id = label
-<<<<<<< HEAD
-		f.Payload = []byte{1,2}
-		f.CRC = [32]byte{0,0,0,0,0,0,0,0,0,0,0,0,0,0,0,0,0,0,0,0,0,0,0,0,0,0,0,0,0,0,0,0}
-		f.Tags = []byte{}
-=======
 		f.Payload = "hello world!"
 		f.CRC = "crcrccccccccc"
 		f.Tags = []models.Tag{}
->>>>>>> 1c7442d9
 		b, err := f.Encode()
 		require.NoError(t, err)
 		err = db.Set(f.Key(), b)
